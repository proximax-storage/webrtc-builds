--- conflicted
+++ resolved
@@ -20,11 +20,7 @@
    -h             Show this message
    -d             Debug mode. Print all executed commands.
    -o OUTDIR      Output directory. Default is 'out'
-<<<<<<< HEAD
-   -b BRANCH      Latest revision on git branch. Overrides -r. Common branch names are 'branch-heads/nn', where 'n' is the release number.
-=======
    -b BRANCH      Latest revision on git branch. Overrides -r. Common branch names are 'branch-heads/nn', where 'nn' is the release number.
->>>>>>> 2b273c65
    -r REVISION    Git SHA revision. Default is latest revision.
    -t TARGET OS   The target os for cross-compilation. Default is the host OS such as 'linux', 'mac', 'win'. Other values can be 'android', 'ios'.
    -c TARGET CPU  The target cpu for cross-compilation. Default is 'x64'. Other values can be 'x86', 'arm64', 'arm'.
@@ -33,35 +29,25 @@
 EOF
 }
 
-<<<<<<< HEAD
-while getopts :o:b:r:t:c:l:e: OPTION; do
-=======
-while getopts :b:o:r:t:c:d OPTION; do
->>>>>>> 2b273c65
+while getopts :o:b:r:t:c:l:e:d OPTION; do
   case $OPTION in
   o) OUTDIR=$OPTARG ;;
   b) BRANCH=$OPTARG ;;
   r) REVISION=$OPTARG ;;
   t) TARGET_OS=$OPTARG ;;
   c) TARGET_CPU=$OPTARG ;;
-<<<<<<< HEAD
   l) BLACKLIST=$OPTARG ;;
   e) ENABLE_RTTI=$OPTARG ;;
-=======
-  d) DEBUG=1 ;;
->>>>>>> 2b273c65
+  d) DEBUG=$OPTARG ;;
   ?) usage; exit 1 ;;
   esac
 done
 
 OUTDIR=${OUTDIR:-out}
 BRANCH=${BRANCH:-}
-<<<<<<< HEAD
 BLACKLIST=${BLACKLIST:-}
 ENABLE_RTTI=${ENABLE_RTTI:-0}
-=======
 DEBUG=${DEBUG:-0}
->>>>>>> 2b273c65
 PROJECT_NAME=webrtcbuilds
 REPO_URL="https://chromium.googlesource.com/external/webrtc"
 DEPOT_TOOLS_URL="https://chromium.googlesource.com/chromium/tools/depot_tools.git"
